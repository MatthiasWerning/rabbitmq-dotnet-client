// This source code is dual-licensed under the Apache License, version
// 2.0, and the Mozilla Public License, version 1.1.
//
// The APL v2.0:
//
//---------------------------------------------------------------------------
//   Copyright (C) 2007-2014 GoPivotal, Inc.
//
//   Licensed under the Apache License, Version 2.0 (the "License");
//   you may not use this file except in compliance with the License.
//   You may obtain a copy of the License at
//
//       http://www.apache.org/licenses/LICENSE-2.0
//
//   Unless required by applicable law or agreed to in writing, software
//   distributed under the License is distributed on an "AS IS" BASIS,
//   WITHOUT WARRANTIES OR CONDITIONS OF ANY KIND, either express or implied.
//   See the License for the specific language governing permissions and
//   limitations under the License.
//---------------------------------------------------------------------------
//
// The MPL v1.1:
//
//---------------------------------------------------------------------------
//  The contents of this file are subject to the Mozilla Public License
//  Version 1.1 (the "License"); you may not use this file except in
//  compliance with the License. You may obtain a copy of the License
//  at http://www.mozilla.org/MPL/
//
//  Software distributed under the License is distributed on an "AS IS"
//  basis, WITHOUT WARRANTY OF ANY KIND, either express or implied. See
//  the License for the specific language governing rights and
//  limitations under the License.
//
//  The Original Code is RabbitMQ.
//
//  The Initial Developer of the Original Code is GoPivotal, Inc.
//  Copyright (c) 2007-2014 GoPivotal, Inc.  All rights reserved.
//---------------------------------------------------------------------------

using System;
using System.IO;
using System.Net;
using System.Net.Security;
using System.Net.Sockets;
using System.Collections.Generic;

using RabbitMQ.Client.Impl;
using RabbitMQ.Client.Exceptions;

namespace RabbitMQ.Client
{
    ///<summary>Main entry point to the RabbitMQ .NET AMQP client
    ///API. Constructs IConnection instances.</summary>
    ///<remarks>
    ///<para>
    /// A simple example of connecting to a broker:
    ///</para>
    ///<example><code>
    ///     ConnectionFactory factory = new ConnectionFactory();
    ///     //
    ///     // The next six lines are optional:
    ///     factory.UserName = ConnectionFactory.DefaultUser;
    ///     factory.Password = ConnectionFactory.DefaultPass;
    ///     factory.VirtualHost = ConnectionFactory.DefaultVHost;
    ///     factory.HostName = hostName;
    ///     factory.Port     = AmqpTcpEndpoint.UseDefaultPort;
    ///     //
    ///     IConnection conn = factory.CreateConnection();
    ///     //
    ///     IModel ch = conn.CreateModel();
    ///     //
    ///     // ... use ch's IModel methods ...
    ///     //
    ///     ch.Close(Constants.ReplySuccess, "Closing the channel");
    ///     conn.Close(Constants.ReplySuccess, "Closing the connection");
    ///</code></example>
    ///<para>
    ///The same example, written more compactly with AMQP URIs:
    ///</para>
    ///<example><code>
    ///     ConnectionFactory factory = new ConnectionFactory();
    ///     factory.Uri = "amqp://localhost";
    ///     IConnection conn = factory.CreateConnection();
    ///     ...
    ///</code></example>
    ///<para>
    /// Please see also the API overview and tutorial in the User Guide.
    ///</para>
    ///<para>
    ///Note that the Uri property takes a string representation of an
    ///AMQP URI.  Omitted URI parts will take default values.  The
    ///host part of the URI cannot be omitted and URIs of the form
    ///"amqp://foo/" (note the trailling slash) also represent the
    ///default virtual host.  The latter issue means that virtual
    ///hosts with an empty name are not addressable. </para></remarks>
    public class ConnectionFactory
    {
        /// <summary>Default user name (value: "guest")</summary>
        public const string DefaultUser = "guest"; // PLEASE KEEP THIS MATCHING THE DOC ABOVE

        /// <summary>Default password (value: "guest")</summary>
        public const string DefaultPass = "guest"; // PLEASE KEEP THIS MATCHING THE DOC ABOVE

        /// <summary>Default virtual host (value: "/")</summary>
        public const string DefaultVHost = "/"; // PLEASE KEEP THIS MATCHING THE DOC ABOVE

        /// <summary> Default value for the desired maximum channel
        /// number, with zero meaning unlimited (value: 0)</summary>
        public const ushort DefaultChannelMax = 0; // PLEASE KEEP THIS MATCHING THE DOC ABOVE

        /// <summary>Default value for the desired maximum frame size,
        /// with zero meaning unlimited (value: 0)</summary>
        public const uint DefaultFrameMax = 0; // PLEASE KEEP THIS MATCHING THE DOC ABOVE

        /// <summary>Default value for desired heartbeat interval, in
        /// seconds, with zero meaning none (value: 0)</summary>
        public const ushort DefaultHeartbeat = 0; // PLEASE KEEP THIS MATCHING THE DOC ABOVE

        /// <summary> Default value for connection attempt timeout,
        /// in milliseconds</summary>
        public const int DefaultConnectionTimeout = 30 * 1000;

        ///<summary> Default SASL auth mechanisms to use.</summary>
        public static AuthMechanismFactory[] DefaultAuthMechanisms =
            new AuthMechanismFactory[] { new PlainMechanismFactory() };

        /// <summary>Username to use when authenticating to the server</summary>
        public string UserName = DefaultUser;

        /// <summary>Password to use when authenticating to the server</summary>
        public string Password = DefaultPass;

        /// <summary>Virtual host to access during this connection</summary>
        public string VirtualHost = DefaultVHost;

        /// <summary>Maximum channel number to ask for</summary>
        public ushort RequestedChannelMax = DefaultChannelMax;

        /// <summary>Frame-max parameter to ask for (in bytes)</summary>
        public uint RequestedFrameMax = DefaultFrameMax;

        /// <summary>Heartbeat setting to request (in seconds)</summary>
        public ushort RequestedHeartbeat = DefaultHeartbeat;

        /// <summary>Timeout setting for connection attempts (in milliseconds)</summary>
        public int RequestedConnectionTimeout = DefaultConnectionTimeout;

        /// <summary>Dictionary of client properties to be sent to the
        /// server</summary>
        public IDictionary<string, object> ClientProperties = ConnectionBase.DefaultClientProperties();

        ///<summary>Ssl options setting</summary>
        public SslOption Ssl = new SslOption();

        ///<summary>The host to connect to</summary>
        public String HostName = "localhost";

        ///<summary>The port to connect on.
        /// AmqpTcpEndpoint.UseDefaultPort indicates the default for
        /// the protocol should be used.</summary>
        public int Port = AmqpTcpEndpoint.UseDefaultPort;

        ///<summary> SASL auth mechanisms to use.</summary>
        public AuthMechanismFactory[] AuthMechanisms = DefaultAuthMechanisms;

        ///<summary>The AMQP protocol to be used. Currently 0-9-1.</summary>
        public IProtocol Protocol = Protocols.DefaultProtocol;

        ///<summary>The AMQP connection target</summary>
        public AmqpTcpEndpoint Endpoint
        {
          get
          {
              return new AmqpTcpEndpoint(HostName, Port, Ssl);
          }
          set
          {
              Port = value.Port;
              HostName = value.HostName;
              Ssl = value.Ssl;
          }
        }

        ///<summary>Set connection parameters using the amqp or amqps scheme</summary>
        public Uri uri
        {
          set { SetUri(value); }
        }

        ///<summary>Set connection parameters using the amqp or amqps scheme</summary>
        public String Uri
        {
          set { SetUri(new Uri(value, UriKind.Absolute)); }
        }

        public delegate TcpClient ObtainSocket(AddressFamily addressFamily);

        ///<summary>Set custom socket options by providing a SocketFactory</summary>
        public ObtainSocket SocketFactory = DefaultSocketFactory;

        ///<summary>Construct a fresh instance, with all fields set to
        ///their respective defaults.</summary>
        public ConnectionFactory() { }

        ///<summary>Create a connection to the specified endpoint
        ///No broker-originated redirects are permitted.</summary>
        public virtual IConnection CreateConnection()
        {
<<<<<<< HEAD
            IDictionary<AmqpTcpEndpoint, int> attempts = new Dictionary<AmqpTcpEndpoint, int>();
            Dictionary<AmqpTcpEndpoint, Exception> errors = new Dictionary<AmqpTcpEndpoint, Exception>();
=======
            AmqpTcpEndpoint candidate = endpoint;
            try {
                while (true) {
                    int attemptCount =
                        connectionAttempts.ContainsKey(candidate)
                        ? (int) connectionAttempts[candidate]
                        : 0;
                    connectionAttempts[candidate] = attemptCount + 1;
                    bool insist = attemptCount >= maxRedirects;

                    IProtocol p = Protocol;
                    IFrameHandler fh = p.CreateFrameHandler(candidate,
                                                            SocketFactory,
                                                            RequestedConnectionTimeout);

                    // At this point, we may be able to create
                    // and fully open a successful connection,
                    // in which case we're done, and the
                    // connection should be returned.
                    return p.CreateConnection(this, insist, fh);
                }
            } catch (Exception e) {
                connectionErrors[candidate] = e;
                return null;
            }
        }
>>>>>>> c8230464

            IConnection conn = null;
            try
            {
                IProtocol p = Endpoint.Protocol;
                IFrameHandler fh = p.CreateFrameHandler(Endpoint,
                                                                        SocketFactory,
                                                                        RequestedConnectionTimeout);
                conn = p.CreateConnection(this, false, fh);
                attempts[Endpoint] = 1;
            } catch (Exception e)
            {

                errors[Endpoint] = e;
            }

            if(conn != null)
            {
                return conn;
            } else
            {
                Exception cause = errors[Endpoint] as Exception;
                throw new BrokerUnreachableException(attempts, errors, cause);
            }
        }

        ///<summary>Given a list of mechanism names supported by the
        ///server, select a preferred mechanism, or null if we have
        ///none in common.</summary>
        public AuthMechanismFactory AuthMechanismFactory(string[] mechs) {
            // Our list is in order of preference, the server one is not.
            foreach (AuthMechanismFactory f in AuthMechanisms) {
                if (((IList<string>)mechs).Contains(f.Name)) {
                    return f;
                }
            }

            return null;
        }

        public static TcpClient DefaultSocketFactory(AddressFamily addressFamily)
        {
            TcpClient tcpClient = new TcpClient(addressFamily);
            tcpClient.NoDelay = true;
            return tcpClient;
        }

        private void SetUri(Uri uri)
        {
            Endpoint = new AmqpTcpEndpoint();

            if ("amqp".CompareTo(uri.Scheme.ToLower()) == 0) {
                // nothing special to do
            } else if ("amqps".CompareTo(uri.Scheme.ToLower()) == 0) {
                Ssl.Enabled = true;
                Ssl.AcceptablePolicyErrors =
                    SslPolicyErrors.RemoteCertificateNameMismatch;
                Port = AmqpTcpEndpoint.DefaultAmqpSslPort;
            } else {
                throw new ArgumentException("Wrong scheme in AMQP URI: " +
                                            uri.Scheme);
            }
            string host = uri.Host;
            if (!String.IsNullOrEmpty(host)) {
                HostName = host;
            }
            Ssl.ServerName = HostName;

            int port = uri.Port;
            if (port != -1) {
                Port = port;
            }

            string userInfo = uri.UserInfo;
            if (!String.IsNullOrEmpty(userInfo)) {
                string[] userPass = userInfo.Split(':');
                if (userPass.Length > 2) {
                    throw new ArgumentException("Bad user info in AMQP " +
                                                "URI: " + userInfo);
                }
                UserName = UriDecode(userPass[0]);
                if (userPass.Length == 2) {
                    Password = UriDecode(userPass[1]);
                }
            }

            /* C# automatically changes URIs into a canonical form
               that has at least the path segment "/". */
            if (uri.Segments.Length > 2) {
                throw new ArgumentException("Multiple segments in " +
                                            "path of AMQP URI: " +
                                            String.Join(", ", uri.Segments));
            } else if (uri.Segments.Length == 2) {
                VirtualHost = UriDecode(uri.Segments[1]);
            }
        }

        //<summary>Unescape a string, protecting '+'.</summary>
        private string UriDecode(string uri) {
            return System.Uri.UnescapeDataString(uri.Replace("+", "%2B"));
        }
    }
}<|MERGE_RESOLUTION|>--- conflicted
+++ resolved
@@ -207,42 +207,13 @@
         ///No broker-originated redirects are permitted.</summary>
         public virtual IConnection CreateConnection()
         {
-<<<<<<< HEAD
             IDictionary<AmqpTcpEndpoint, int> attempts = new Dictionary<AmqpTcpEndpoint, int>();
             Dictionary<AmqpTcpEndpoint, Exception> errors = new Dictionary<AmqpTcpEndpoint, Exception>();
-=======
-            AmqpTcpEndpoint candidate = endpoint;
-            try {
-                while (true) {
-                    int attemptCount =
-                        connectionAttempts.ContainsKey(candidate)
-                        ? (int) connectionAttempts[candidate]
-                        : 0;
-                    connectionAttempts[candidate] = attemptCount + 1;
-                    bool insist = attemptCount >= maxRedirects;
-
-                    IProtocol p = Protocol;
-                    IFrameHandler fh = p.CreateFrameHandler(candidate,
-                                                            SocketFactory,
-                                                            RequestedConnectionTimeout);
-
-                    // At this point, we may be able to create
-                    // and fully open a successful connection,
-                    // in which case we're done, and the
-                    // connection should be returned.
-                    return p.CreateConnection(this, insist, fh);
-                }
-            } catch (Exception e) {
-                connectionErrors[candidate] = e;
-                return null;
-            }
-        }
->>>>>>> c8230464
 
             IConnection conn = null;
             try
             {
-                IProtocol p = Endpoint.Protocol;
+                IProtocol p = Protocols.DefaultProtocol;
                 IFrameHandler fh = p.CreateFrameHandler(Endpoint,
                                                                         SocketFactory,
                                                                         RequestedConnectionTimeout);
