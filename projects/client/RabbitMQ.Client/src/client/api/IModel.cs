// This source code is dual-licensed under the Apache License, version
// 2.0, and the Mozilla Public License, version 1.1.
//
// The APL v2.0:
//
//---------------------------------------------------------------------------
//   Copyright (C) 2007-2010 LShift Ltd., Cohesive Financial
//   Technologies LLC., and Rabbit Technologies Ltd.
//
//   Licensed under the Apache License, Version 2.0 (the "License");
//   you may not use this file except in compliance with the License.
//   You may obtain a copy of the License at
//
//       http://www.apache.org/licenses/LICENSE-2.0
//
//   Unless required by applicable law or agreed to in writing, software
//   distributed under the License is distributed on an "AS IS" BASIS,
//   WITHOUT WARRANTIES OR CONDITIONS OF ANY KIND, either express or implied.
//   See the License for the specific language governing permissions and
//   limitations under the License.
//---------------------------------------------------------------------------
//
// The MPL v1.1:
//
//---------------------------------------------------------------------------
//   The contents of this file are subject to the Mozilla Public License
//   Version 1.1 (the "License"); you may not use this file except in
//   compliance with the License. You may obtain a copy of the License at
//   http://www.rabbitmq.com/mpl.html
//
//   Software distributed under the License is distributed on an "AS IS"
//   basis, WITHOUT WARRANTY OF ANY KIND, either express or implied. See the
//   License for the specific language governing rights and limitations
//   under the License.
//
//   The Original Code is The RabbitMQ .NET Client.
//
//   The Initial Developers of the Original Code are LShift Ltd,
//   Cohesive Financial Technologies LLC, and Rabbit Technologies Ltd.
//
//   Portions created before 22-Nov-2008 00:00:00 GMT by LShift Ltd,
//   Cohesive Financial Technologies LLC, or Rabbit Technologies Ltd
//   are Copyright (C) 2007-2008 LShift Ltd, Cohesive Financial
//   Technologies LLC, and Rabbit Technologies Ltd.
//
//   Portions created by LShift Ltd are Copyright (C) 2007-2010 LShift
//   Ltd. Portions created by Cohesive Financial Technologies LLC are
//   Copyright (C) 2007-2010 Cohesive Financial Technologies
//   LLC. Portions created by Rabbit Technologies Ltd are Copyright
//   (C) 2007-2010 Rabbit Technologies Ltd.
//
//   All Rights Reserved.
//
//   Contributor(s): ______________________________________.
//
//---------------------------------------------------------------------------
using System;
using System.Collections;
using RabbitMQ.Client.Apigen.Attributes;
using RabbitMQ.Client.Events;

namespace RabbitMQ.Client
{
    ///<summary>Common AMQP model, spanning the union of the
    ///functionality offered by versions 0-8, 0-8qpid, and 0-9
    ///(without WIP) of AMQP.</summary>
    ///<remarks>
    /// Extends the IDisposable interface, so that the "using"
    /// statement can be used to scope the lifetime of a channel when
    /// appropriate.
    ///</remarks>
    public interface IModel: IDisposable
    {
        ///<summary>Notifies the destruction of the model.</summary>
        ///<remarks>
        /// If the model is already destroyed at the time an event
        /// handler is added to this event, the event handler will be
        /// fired immediately.
        ///</remarks>
        event ModelShutdownEventHandler ModelShutdown;

        ///<summary>Signalled when a Basic.Return command arrives from
        ///the broker.</summary>
        event BasicReturnEventHandler BasicReturn;

        ///<summary>Signalled when an exception occurs in a callback
        ///invoked by the model.</summary>
        ///<remarks>
        ///Examples of cases where this event will be signalled
        ///include exceptions thrown in IBasicConsumer methods, or
        ///exceptions thrown in ModelShutdownEventHandler delegates
        ///etc.
        ///</remarks>
        event CallbackExceptionEventHandler CallbackException;

<<<<<<< HEAD
        event FlowControlEventHandler FlowControl;
=======
        ///<summary>All messages received before this fires that haven't been
        ///ack'ed will be redelivered. All messages received afterwards won't
        ///be.
        ///
        ///Handlers for this event are invoked by the connection thread.
        ///It is sometimes useful to allow that thread to know that a recover-ok
        ///has been received, rather than the thread that invoked BasicRecover().
        ///</summary>
        event BasicRecoverOkEventHandler BasicRecoverOk;
>>>>>>> 4d79ded4

        ///<summary>Signalled when an unexpected message is delivered
        ///
        /// Under certain circumstances it is possible for a channel to receive a
        /// message delivery which does not match any consumer which is currently
        /// set up via basicConsume(). This will occur after the following sequence
        /// of events:
        ///
        /// ctag = basicConsume(queue, consumer); // i.e. with explicit acks
        /// // some deliveries take place but are not acked
        /// basicCancel(ctag);
        /// basicRecover(false);
        ///
        /// Since requeue is specified to be false in the basicRecover, the spec
        /// states that the message must be redelivered to "the original recipient"
        /// - i.e. the same channel / consumer-tag. But the consumer is no longer
        /// active.
        ///
        /// In these circumstances, you can register a default consumer to handle
        /// such deliveries. If no default consumer is registered an
        /// InvalidOperationException will be thrown when such a delivery arrives.
        ///
        /// Most people will not need to use this.</summary>
        IBasicConsumer DefaultConsumer { get; set; }

        ///<summary>Returns null if the session is still in a state
        ///where it can be used, or the cause of its closure
        ///otherwise.</summary>
        ShutdownEventArgs CloseReason { get; }

        ///<summary>Returns true if the session is still in a state
        ///where it can be used. Identical to checking if CloseReason
        ///== null.</summary>
        bool IsOpen { get; }

        ///<summary>Construct a completely empty content header for
        ///use with the Basic content class.</summary>
        [AmqpContentHeaderFactory("basic")]
        IBasicProperties CreateBasicProperties();

        ///<summary>Construct a completely empty content header for
        ///use with the File content class.</summary>
        [AmqpContentHeaderFactory("file")]
        [AmqpUnsupported("RabbitMQ.Client.Framing.v0_9_1")]
        IFileProperties CreateFileProperties();

        ///<summary>Construct a completely empty content header for
        ///use with the Stream content class.</summary>
        [AmqpContentHeaderFactory("stream")]
        [AmqpUnsupported("RabbitMQ.Client.Framing.v0_9_1")]
        IStreamProperties CreateStreamProperties();

        ///<summary>(Spec method) Channel flow control functionality.</summary>
        ///<remarks>
        ///</remarks>
        [return: AmqpFieldMapping(null, "active")]
        void ChannelFlow(bool active);

        ///<summary>(Spec method) Declare an exchange.</summary>
        ///<remarks>
        ///The exchange is declared non-passive, non-autodelete, and
        ///non-internal, with no arguments. The "nowait" option is not
        ///exercised.
        ///</remarks>
        [AmqpMethodDoNotImplement(null)]
        void ExchangeDeclare(string exchange, string type, bool durable);

        ///<summary>(Spec method) Declare an exchange.</summary>
        ///<remarks>
        ///The exchange is declared non-passive, non-durable, non-autodelete, and
        ///non-internal, with no arguments. The "nowait" option is not
        ///exercised.
        ///</remarks>
        [AmqpMethodDoNotImplement(null)]
        void ExchangeDeclare(string exchange, string type);

        ///<summary>(Spec method) Declare an exchange.</summary>
        void ExchangeDeclare(string exchange,
                             string type,
                             bool passive,
                             bool durable,
                             [AmqpFieldMapping("RabbitMQ.Client.Framing.v0_9_1", "reserved2")]
                             bool autoDelete,
                             [AmqpFieldMapping("RabbitMQ.Client.Framing.v0_9_1", "reserved3")]
                             bool @internal,
                             [AmqpNowaitArgument(null)]
                             bool nowait,
                             IDictionary arguments);

        ///<summary>(Spec method) Delete an exchange.</summary>
        void ExchangeDelete(string exchange,
                            bool ifUnused,
                            [AmqpNowaitArgument(null)]
                            bool nowait);

        ///<summary>(Spec method) Declare a queue.</summary>
        ///<remarks>
        ///The queue is declared non-passive, non-durable,
        ///but exclusive and autodelete, with no arguments. The
        ///server autogenerates a name for the queue - the generated
        ///name is the return value of this method.
        ///</remarks>
        [AmqpMethodDoNotImplement(null)]
        string QueueDeclare();

        ///<summary>(Spec method) Declare a queue.</summary>
        ///<remarks>
        ///The queue is declared non-passive, non-durable,
        ///non-exclusive, and non-autodelete, with no arguments.
        ///</remarks>
        [AmqpMethodDoNotImplement(null)]
        string QueueDeclare(string queue);

        ///<summary>(Spec method) Declare a queue.</summary>
        ///<remarks>
        ///The queue is declared non-passive, non-exclusive, and
        ///non-autodelete, with no arguments.
        ///</remarks>
        [AmqpMethodDoNotImplement(null)]
        string QueueDeclare(string queue,
                            bool durable);

        ///<summary>(Spec method) Declare a queue.</summary>
        ///<remarks>
        ///Returns the name of the queue that was declared.
        ///</remarks>
        [return: AmqpFieldMapping(null, "queue")]
        string QueueDeclare(string queue,
                            bool passive,
                            bool durable,
                            bool exclusive,
                            bool autoDelete,
                            [AmqpNowaitArgument(null)]
                            bool nowait,
                            IDictionary arguments);

        ///<summary>(Spec method) Bind a queue to an exchange.</summary>
        void QueueBind(string queue,
                       string exchange,
                       string routingKey,
                       [AmqpNowaitArgument(null)]
                       bool nowait,
                       IDictionary arguments);

        ///<summary>(Spec method) Unbind a queue from an exchange.</summary>
        ///<remarks>
        ///Note: This operation is only supported when communicating
        ///using AMQP protocol version 0-9, or when communicating with
        ///a 0-8 broker that has been enhanced with the unofficial
        ///addition of a queue.unbind method.
        ///</remarks>
        [AmqpUnsupported("RabbitMQ.Client.Framing.v0_8qpid")]
        void QueueUnbind(string queue,
                         string exchange,
                         string routingKey,
                         IDictionary arguments);

        ///<summary>(Spec method) Purge a queue of messages.</summary>
        ///<remarks>
        ///Returns the number of messages purged. If nowait is
        ///specified, returns <code>uint.MaxValue</code>.
        ///</remarks>
        [return: AmqpFieldMapping(null, "messageCount")]
        uint QueuePurge(string queue,
                        [AmqpNowaitArgument(null, "0xFFFFFFFF")]
                        bool nowait);

        ///<summary>(Spec method) Delete a queue.</summary>
        ///<remarks>
        ///Returns the number of messages purged during queue
        ///deletion. If nowait is specified, returns
        ///<code>uint.MaxValue</code>.
        ///</remarks>
        [return: AmqpFieldMapping(null, "messageCount")]
        uint QueueDelete(string queue,
                         bool ifUnused,
                         bool ifEmpty,
                         [AmqpNowaitArgument(null, "0xFFFFFFFF")]
                         bool nowait);

        ///<summary>Start a Basic content-class consumer.</summary>
        ///<remarks>
        ///The consumer is started with noAck=false (i.e. BasicAck is required),
        ///an empty consumer tag (i.e. the server creates and returns a fresh consumer tag),
        ///noLocal=false and exclusive=false.
        ///</remarks>
        [AmqpMethodDoNotImplement(null)]
        string BasicConsume(string queue,
                            IDictionary arguments,
                            IBasicConsumer consumer);

        ///<summary>Start a Basic content-class consumer.</summary>
        ///<remarks>
        ///The consumer is started with
        ///an empty consumer tag (i.e. the server creates and returns a fresh consumer tag),
        ///noLocal=false and exclusive=false.
        ///</remarks>
        [AmqpMethodDoNotImplement(null)]
        string BasicConsume(string queue,
                            bool noAck,
                            IDictionary arguments,
                            IBasicConsumer consumer);

        ///<summary>Start a Basic content-class consumer.</summary>
        ///<remarks>
        ///The consumer is started with
        ///noLocal=false and exclusive=false.
        ///</remarks>
        [AmqpMethodDoNotImplement(null)]
        string BasicConsume(string queue,
                            bool noAck,
                            string consumerTag,
                            IDictionary arguments,
                            IBasicConsumer consumer);

        ///<summary>Start a Basic content-class consumer.</summary>
        [AmqpMethodDoNotImplement(null)]
        string BasicConsume(string queue,
                            bool noAck,
                            string consumerTag,
                            bool noLocal,
                            bool exclusive,
                            IDictionary arguments,
                            IBasicConsumer consumer);

        ///<summary>Delete a Basic content-class consumer.</summary>
        [AmqpMethodDoNotImplement(null)]
        void BasicCancel(string consumerTag);

        ///<summary>(Spec method) Configures QoS parameters of the Basic content-class.</summary>
        void BasicQos(uint prefetchSize,
                      ushort prefetchCount,
                      bool global);

        ///<summary>(Spec method) Convenience overload of BasicPublish.</summary>
        ///<remarks>
        ///The publication occurs with mandatory=false and immediate=false.
        ///</remarks>
        [AmqpMethodDoNotImplement(null)]
        void BasicPublish(PublicationAddress addr,
                          IBasicProperties basicProperties,
                          byte[] body);

        ///<summary>(Spec method) Convenience overload of BasicPublish.</summary>
        ///<remarks>
        ///The publication occurs with mandatory=false and immediate=false.
        ///</remarks>
        [AmqpMethodDoNotImplement(null)]
        void BasicPublish(string exchange,
                          string routingKey,
                          IBasicProperties basicProperties,
                          byte[] body);

        ///<summary>(Spec method) Publish a message using the Basic
        ///content-class.</summary>
        [AmqpMethodDoNotImplement(null)]
        void BasicPublish(string exchange,
                          string routingKey,
                          bool mandatory,
                          bool immediate,
                          IBasicProperties basicProperties,
                          byte[] body);

        ///<summary>(Spec method) Acknowledge one or more delivered message(s).</summary>
        void BasicAck(ulong deliveryTag,
                      bool multiple);

        ///<summary>(Spec method) Reject a delivered message.</summary>
        void BasicReject(ulong deliveryTag,
                         bool requeue);

        ///<summary>(Spec method)</summary>
        [AmqpMethodDoNotImplement(null)]
        void BasicRecover(bool requeue);

        ///<summary>(Spec method)</summary>
        [AmqpUnsupported("RabbitMQ.Client.Framing.v0_8qpid")]
        void BasicRecoverAsync(bool requeue);

        ///<summary>(Spec method) Retrieve an individual message, if
        ///one is available; returns null if the server answers that
        ///no messages are currently available. See also
        ///IModel.BasicAck.</summary>
        [AmqpMethodDoNotImplement(null)]
        BasicGetResult BasicGet(string queue,
                                bool noAck);

        ///<summary>(Spec method) Enable TX mode for this session.</summary>
        void TxSelect();

        ///<summary>(Spec method) Commit this session's active TX
        ///transaction.</summary>
        void TxCommit();

        ///<summary>(Spec method) Roll back this session's active TX
        ///transaction.</summary>
        void TxRollback();

        ///<summary>(Spec method) Enable DTX mode for this session.</summary>
        [AmqpUnsupported("RabbitMQ.Client.Framing.v0_9_1")]
        void DtxSelect();

        ///<summary>(Spec method)</summary>
        [AmqpUnsupported("RabbitMQ.Client.Framing.v0_9_1")]
        void DtxStart(string dtxIdentifier);

        ///<summary>Close this session.</summary>
        ///<remarks>
        ///If the session is already closed (or closing), then this
        ///method does nothing but wait for the in-progress close
        ///operation to complete. This method will not return to the
        ///caller until the shutdown is complete.
        ///</remarks>
        [AmqpMethodDoNotImplement(null)]
        void Close();
        
        ///<summary>Close this session.</summary>
        ///<remarks>
        ///The method behaves in the same way as Close(), with the only
        ///difference that the model is closed with the given model
        ///close code and message.
        ///<para>
        ///The close code (See under "Reply Codes" in the AMQP specification)
        ///</para>
        ///<para>
        ///A message indicating the reason for closing the model
        ///</para>
        ///</remarks>
        [AmqpMethodDoNotImplement(null)]
        void Close(ushort replyCode, string replyText);
        
        ///<summary>Abort this session.</summary>
        ///<remarks>
        ///If the session is already closed (or closing), then this
        ///method does nothing but wait for the in-progress close
        ///operation to complete. This method will not return to the
        ///caller until the shutdown is complete.
        ///In comparison to normal Close() method, Abort() will not throw
        ///AlreadyClosedException or IOException during closing model.
        ///</remarks>
        [AmqpMethodDoNotImplement(null)]
        void Abort();
        
        ///<summary>Abort this session.</summary>
        ///<remarks>
        ///The method behaves in the same way as Abort(), with the only
        ///difference that the model is closed with the given model
        ///close code and message.
        ///<para>
        ///The close code (See under "Reply Codes" in the AMQP specification)
        ///</para>
        ///<para>
        ///A message indicating the reason for closing the model
        ///</para>
        ///</remarks>
        [AmqpMethodDoNotImplement(null)]
        void Abort(ushort replyCode, string replyText);
    }

    ///<summary>Represents Basic.GetOk responses from the server.</summary>
    ///<remarks>
    /// Basic.Get either returns an instance of this class, or null if
    /// a Basic.GetEmpty was received.
    ///</remarks>
    public class BasicGetResult
    {
        private ulong m_deliveryTag;
        private bool m_redelivered;
        private string m_exchange;
        private string m_routingKey;
        private uint m_messageCount;
        private IBasicProperties m_basicProperties;
        private byte[] m_body;

        ///<summary>Sets the new instance's properties from the
        ///arguments passed in.</summary>
        public BasicGetResult(ulong deliveryTag,
                              bool redelivered,
                              string exchange,
                              string routingKey,
                              uint messageCount,
                              IBasicProperties basicProperties,
                              byte[] body)
        {
            m_deliveryTag = deliveryTag;
            m_redelivered = redelivered;
            m_exchange = exchange;
            m_routingKey = routingKey;
            m_messageCount = messageCount;
            m_basicProperties = basicProperties;
            m_body = body;
        }

        ///<summary>Retrieve the delivery tag for this message. See also IModel.BasicAck.</summary>
        public ulong DeliveryTag { get { return m_deliveryTag; } }
        ///<summary>Retrieve the redelivered flag for this message.</summary>
        public bool Redelivered { get { return m_redelivered; } }
        ///<summary>Retrieve the exchange this message was published to.</summary>
        public string Exchange { get { return m_exchange; } }
        ///<summary>Retrieve the routing key with which this message was published.</summary>
        public string RoutingKey { get { return m_routingKey; } }

        ///<summary>Retrieve the number of messages pending on the
        ///queue, excluding the message being delivered.</summary>
        ///<remarks>
        /// Note that this figure is indicative, not reliable, and can
        /// change arbitrarily as messages are added to the queue and
        /// removed by other clients.
        ///</remarks>
        public uint MessageCount { get { return m_messageCount; } }

        ///<summary>Retrieves the Basic-class content header properties for this message.</summary>
        public IBasicProperties BasicProperties { get { return m_basicProperties; } }
        ///<summary>Retrieves the body of this message.</summary>
        public byte[] Body { get { return m_body; } }
    }
}

namespace RabbitMQ.Client.Impl
{
    ///<summary>Not part of the public API. Extension of IModel to
    ///include utilities and connection-setup routines needed by the
    ///implementation side.</summary>
    ///
    ///<remarks>This interface is used by the API autogeneration
    ///process. The AMQP XML specifications are read by the spec
    ///compilation tool, and after the basic method interface and
    ///implementation classes are generated, this interface is
    ///scanned, and a spec-version-specific implementation is
    ///autogenerated. Annotations are used on certain methods, return
    ///types, and parameters, to customise the details of the
    ///autogeneration process.</remarks>
    ///
    ///<see cref="RabbitMQ.Client.Impl.ModelBase"/>
    ///<see cref="RabbitMQ.Client.Framing.Impl.v0_9.Model"/>
    public interface IFullModel : RabbitMQ.Client.IModel
    {
        ///<summary>Used to send a Basic.Publish method. Called by the
        ///public publish method after potential null-reference issues
        ///have been rectified.</summary>
        [AmqpMethodMapping(null, "basic", "publish")]
        void _Private_BasicPublish(string exchange,
                                   string routingKey,
                                   bool mandatory,
                                   bool immediate,
                                   [AmqpContentHeaderMapping]
                                   IBasicProperties basicProperties,
                                   [AmqpContentBodyMapping]
                                   byte[] body);

        ///<summary>Used to send a Basic.Consume method. The public
        ///consume API calls this while also managing internal
        ///datastructures.</summary>
        [AmqpForceOneWay]
        [AmqpMethodMapping(null, "basic", "consume")]
        void _Private_BasicConsume(string queue,
                                   string consumerTag,
                                   bool noLocal,
                                   bool noAck,
                                   bool exclusive,
                                   bool nowait,
                                   [AmqpUnsupported("RabbitMQ.Client.Framing.v0_8")]
                                   [AmqpFieldMapping("RabbitMQ.Client.Framing.v0_9",
                                                     "filter")]
                                   IDictionary arguments);

        ///<summary>Handle incoming Basic.ConsumeOk methods.</summary>
        void HandleBasicConsumeOk(string consumerTag);

        ///<summary>Used to send a Basic.Cancel method. The public
        ///consume API calls this while also managing internal
        ///datastructures.</summary>
        [AmqpForceOneWay]
        [AmqpMethodMapping(null, "basic", "cancel")]
        void _Private_BasicCancel(string consumerTag,
                                  bool nowait);

        ///<summary>Handle incoming Basic.CancelOk methods.</summary>
        void HandleBasicCancelOk(string consumerTag);

        ///<summary>Used to send a Channel.Open. Called during session
        ///initialisation.</summary>
        [AmqpMethodMapping(null, "channel", "open")]
        void _Private_ChannelOpen([AmqpFieldMapping("RabbitMQ.Client.Framing.v0_9_1",
                                  "reserved1")]
                                  string outOfBand);

        ///<summary>Used to send a Channel.CloseOk. Called during
        ///session shutdown.</summary>
        [AmqpMethodMapping(null, "channel", "close-ok")]
        void _Private_ChannelCloseOk();

        ///<summary>Used to send a Channel.Close. Called during
        ///session shutdown.</summary>
        [AmqpForceOneWay]
        [AmqpMethodMapping(null, "channel", "close")]
        void _Private_ChannelClose(ushort replyCode,
                                   string replyText,
                                   ushort classId,
                                   ushort methodId);

        ///<summary>Used to send a Basic.Get. Basic.Get is a special
        ///case, since it can result in a Basic.GetOk or a
        ///Basic.GetEmpty, so this level of manual control is
        ///required.</summary>
        [AmqpForceOneWay]
        [AmqpMethodMapping(null, "basic", "get")]
        void _Private_BasicGet(string queue,
                               bool noAck);

        ///<summary>Handle incoming Basic.GetOk methods. Routes the
        ///information to a waiting Basic.Get continuation.</summary>
        void HandleBasicGetOk(ulong deliveryTag,
                              bool redelivered,
                              string exchange,
                              string routingKey,
                              uint messageCount,
                              [AmqpContentHeaderMapping]
                              IBasicProperties basicProperties,
                              [AmqpContentBodyMapping]
                              byte[] body);

        ///<summary>Handle incoming Basic.GetEmpty methods. Routes the
        ///information to a waiting Basic.Get continuation.</summary>
        ///<remarks>
        /// Note that the clusterId field is ignored, as in the
        /// specification it notes that it is "deprecated pending
        /// review".
        ///</remarks>
        void HandleBasicGetEmpty();

        ///<summary>Handle incoming Basic.RecoverOk methods
        ///received in reply to Basic.Recover.
        ///</summary>
        void HandleBasicRecoverOk();

        [AmqpForceOneWay]
        [AmqpMethodMapping(null, "basic", "recover")]
        void _Private_BasicRecover(bool requeue);

        ///<summary>Handle incoming Basic.Deliver methods. Dispatches
        ///to waiting consumers.</summary>
        void HandleBasicDeliver(string consumerTag,
                                ulong deliveryTag,
                                bool redelivered,
                                string exchange,
                                string routingKey,
                                [AmqpContentHeaderMapping]
                                IBasicProperties basicProperties,
                                [AmqpContentBodyMapping]
                                byte[] body);

        ///<summary>Handle incoming Basic.Return methods. Signals a
        ///BasicReturnEvent.</summary>
        void HandleBasicReturn(ushort replyCode,
                               string replyText,
                               string exchange,
                               string routingKey,
                               [AmqpContentHeaderMapping]
                               IBasicProperties basicProperties,
                               [AmqpContentBodyMapping]
                               byte[] body);
                               
        ///<summary>Used to send a Channel.FlowOk. Confirms that
        ///Channel.Flow from the broker was processed.</summary>
        [AmqpMethodMapping(null, "channel", "flow-ok")]
        void _Private_ChannelFlowOk(bool active);
        
        ///<summary>Handle incoming Channel.Flow methods. Either
        ///stops or resumes sending the methods that have content.</summary>
        void HandleChannelFlow(bool active);

        ///<summary>Handle an incoming Channel.Close. Shuts down the
        ///session and model.</summary>
        void HandleChannelClose(ushort replyCode,
                                string replyText,
                                ushort classId,
                                ushort methodId);

        ///<summary>Handle an incoming Channel.CloseOk.</summary>
        void HandleChannelCloseOk();

        ///////////////////////////////////////////////////////////////////////////
        // Connection-related methods, for use in channel 0 during
        // connection startup/shutdown.

        ///<summary>Handle an incoming Connection.Start. Used during
        ///connection initialisation.</summary>
        void HandleConnectionStart(byte versionMajor,
                                   byte versionMinor,
                                   IDictionary serverProperties,
                                   byte[] mechanisms,
                                   byte[] locales);

        ///<summary>Sends a Connection.StartOk, and waits for a
        ///Connection.Tune. Used during connection
        ///initialisation.</summary>
        [return: AmqpMethodMapping(null, "connection", "tune")]
        ConnectionTuneDetails ConnectionStartOk(IDictionary clientProperties,
                                                string mechanism,
                                                byte[] response,
                                                string locale);

        ///<summary>Sends a Connection.TuneOk. Used during connection
        ///initialisation.</summary>
        void ConnectionTuneOk(ushort channelMax,
                              uint frameMax,
                              ushort heartbeat);


        ///<summary>Used to send a Connection.Open. Called during
        ///connection startup.</summary>
        [AmqpForceOneWay]
        [AmqpMethodMapping(null, "connection", "open")]
        void _Private_ConnectionOpen(string virtualHost,
                                     [AmqpFieldMapping("RabbitMQ.Client.Framing.v0_9_1", "reserved1")]
                                     string capabilities,
                                     [AmqpFieldMapping("RabbitMQ.Client.Framing.v0_9_1", "reserved2")]
                                     bool insist);

        ///<summary>Handle an incoming Connection.OpenOk.</summary>
        void HandleConnectionOpenOk([AmqpFieldMapping("RabbitMQ.Client.Framing.v0_9_1", "reserved1")]
                                    string knownHosts);

        ///<summary>Handle an incoming Connection.Redirect.</summary>
        [AmqpMethodDoNotImplement("RabbitMQ.Client.Framing.v0_9_1")]
        void HandleConnectionRedirect(string host,
                                      string knownHosts);

        ///<summary>Used to send a Connection.Close. Called during
        ///connection shutdown.</summary>
        [AmqpMethodMapping(null, "connection", "close")]
        void _Private_ConnectionClose(ushort replyCode,
                                      string replyText,
                                      ushort classId,
                                      ushort methodId);

        ///<summary>Used to send a Connection.CloseOk. Called during
        ///connection shutdown.</summary>
        [AmqpMethodMapping(null, "connection", "close-ok")]
        void _Private_ConnectionCloseOk();

        ///<summary>Handle an incoming Connection.Close. Shuts down the
        ///connection and all sessions and models.</summary>
        void HandleConnectionClose(ushort replyCode,
                                   string replyText,
                                   ushort classId,
                                   ushort methodId);
    }

    ///<summary>Essential information from an incoming Connection.Tune
    ///method.</summary>
    public struct ConnectionTuneDetails
    {
        ///<summary>The peer's suggested channel-max parameter.</summary>
        public ushort m_channelMax;
        ///<summary>The peer's suggested frame-max parameter.</summary>
        public uint m_frameMax;
        ///<summary>The peer's suggested heartbeat parameter.</summary>
        public ushort m_heartbeat;
    }
}

namespace RabbitMQ.Client.Apigen.Attributes
{
    ///<summary>Base class for attributes for controlling the API
    ///autogeneration process.</summary>
    public abstract class AmqpApigenAttribute : Attribute
    {
        ///<summary>The specification namespace (i.e. version) that
        ///this attribute applies to, or null for all specification
        ///versions.</summary>
        public string m_namespaceName;

        public AmqpApigenAttribute(string namespaceName)
        {
            m_namespaceName = namespaceName;
        }
    }

    ///<summary>Causes the API generator to ignore the attributed method.</summary>
    ///
    ///<remarks>Mostly used to declare convenience overloads of
    ///various AMQP methods in the IModel interface. Also used
    ///to omit an autogenerated implementation of a method which
    ///is not required for one protocol version. The API
    ///autogeneration process should of course not attempt to produce
    ///an implementation of the convenience methods, as they will be
    ///implemented by hand with sensible defaults, delegating to the
    ///autogenerated variant of the method concerned.</remarks>
    [AttributeUsage(AttributeTargets.All, AllowMultiple = true)]
    public class AmqpMethodDoNotImplementAttribute : AmqpApigenAttribute
    {
        public AmqpMethodDoNotImplementAttribute(string namespaceName)
            : base(namespaceName) { }
    }

    ///<summary>Causes the API generator to generate asynchronous
    ///receive code for the attributed method.</summary>
    [AttributeUsage(AttributeTargets.All, AllowMultiple = true)]
    public class AmqpAsynchronousHandlerAttribute : AmqpApigenAttribute
    {
        public AmqpAsynchronousHandlerAttribute(string namespaceName)
            : base(namespaceName) { }
    }

    ///<summary>Causes the API generator to generate
    ///exception-throwing code for, instead of simply ignoring, the
    ///attributed method.</summary>
    ///
    ///<see cref="AmqpMethodDoNotImplementAttribute"/>
    [AttributeUsage(AttributeTargets.All, AllowMultiple = true)]
    public class AmqpUnsupportedAttribute : AmqpApigenAttribute
    {
        public AmqpUnsupportedAttribute(string namespaceName)
            : base(namespaceName) { }
    }

    ///<summary>Informs the API generator which AMQP method field to
    ///use for either a parameter in a request, or for a simple result
    ///in a reply.</summary>
    [AttributeUsage(AttributeTargets.All, AllowMultiple = true)]
    public class AmqpFieldMappingAttribute : AmqpApigenAttribute
    {
        public string m_fieldName;

        public AmqpFieldMappingAttribute(string namespaceName,
                                string fieldName)
            : base(namespaceName)
        {
            m_fieldName = fieldName;
        }
    }

    ///<summary>Informs the API generator which AMQP method to use for
    ///either a request (if applied to an IModel method) or a reply
    ///(if applied to an IModel method result).</summary>
    [AttributeUsage(AttributeTargets.All, AllowMultiple = true)]
    public class AmqpMethodMappingAttribute : AmqpApigenAttribute
    {
        public string m_className;
        public string m_methodName;

        public AmqpMethodMappingAttribute(string namespaceName,
                                 string className,
                                 string methodName)
            : base(namespaceName)
        {
            m_className = className;
            m_methodName = methodName;
        }
    }

    ///<summary>This attribute, if placed on a parameter in an IModel
    ///method, causes it to be interpreted as a "nowait" parameter for
    ///the purposes of autogenerated RPC reply continuation management
    ///and control.</summary>
    [AttributeUsage(AttributeTargets.All, AllowMultiple = true)]
    public class AmqpNowaitArgumentAttribute : AmqpApigenAttribute
    {
        public string m_replacementExpression;

        public AmqpNowaitArgumentAttribute(string namespaceName)
            : this(namespaceName, null) { }

        public AmqpNowaitArgumentAttribute(string namespaceName,
                                  string replacementExpression)
            : base(namespaceName)
        {
            m_replacementExpression = replacementExpression;
        }
    }

    ///<summary>This attribute, if placed on a method in IModel,
    ///causes the method to be interpreted as a factory method
    ///producing a protocol-specific implementation of a common
    ///content header interface.</summary>
    public class AmqpContentHeaderFactoryAttribute : Attribute
    {
        public string m_contentClass;

        public AmqpContentHeaderFactoryAttribute(string contentClass)
        {
            m_contentClass = contentClass;
        }
    }

    ///<summary>This attribute, if placed on a parameter in a
    ///content-carrying IModel method, causes it to be sent as part of
    ///the content header frame.</summary>
    public class AmqpContentHeaderMappingAttribute : Attribute
    {
        public AmqpContentHeaderMappingAttribute() { }
    }

    ///<summary>This attribute, if placed on a parameter in a
    ///content-carrying IModel method, causes it to be sent as part of
    ///the content body frame.</summary>
    public class AmqpContentBodyMappingAttribute : Attribute
    {
        public AmqpContentBodyMappingAttribute() { }
    }

    ///<summary>This attribute, placed on an IModel method, causes
    ///what would normally be an RPC, sent with ModelRpc, to be sent
    ///as if it were oneway, with ModelSend. The assumption that this
    ///is for a custom continuation (e.g. for BasicConsume/BasicCancel
    ///etc.)</summary>
    public class AmqpForceOneWayAttribute : Attribute
    {
        public AmqpForceOneWayAttribute() { }
    }
}<|MERGE_RESOLUTION|>--- conflicted
+++ resolved
@@ -93,9 +93,8 @@
         ///</remarks>
         event CallbackExceptionEventHandler CallbackException;
 
-<<<<<<< HEAD
         event FlowControlEventHandler FlowControl;
-=======
+
         ///<summary>All messages received before this fires that haven't been
         ///ack'ed will be redelivered. All messages received afterwards won't
         ///be.
@@ -105,7 +104,6 @@
         ///has been received, rather than the thread that invoked BasicRecover().
         ///</summary>
         event BasicRecoverOkEventHandler BasicRecoverOk;
->>>>>>> 4d79ded4
 
         ///<summary>Signalled when an unexpected message is delivered
         ///
