// This source code is dual-licensed under the Apache License, version
// 2.0, and the Mozilla Public License, version 1.1.
//
// The APL v2.0:
//
//---------------------------------------------------------------------------
//   Copyright (c) 2007-2020 VMware, Inc.
//
//   Licensed under the Apache License, Version 2.0 (the "License");
//   you may not use this file except in compliance with the License.
//   You may obtain a copy of the License at
//
//       https://www.apache.org/licenses/LICENSE-2.0
//
//   Unless required by applicable law or agreed to in writing, software
//   distributed under the License is distributed on an "AS IS" BASIS,
//   WITHOUT WARRANTIES OR CONDITIONS OF ANY KIND, either express or implied.
//   See the License for the specific language governing permissions and
//   limitations under the License.
//---------------------------------------------------------------------------
//
// The MPL v1.1:
//
//---------------------------------------------------------------------------
//  The contents of this file are subject to the Mozilla Public License
//  Version 1.1 (the "License"); you may not use this file except in
//  compliance with the License. You may obtain a copy of the License
//  at https://www.mozilla.org/MPL/
//
//  Software distributed under the License is distributed on an "AS IS"
//  basis, WITHOUT WARRANTY OF ANY KIND, either express or implied. See
//  the License for the specific language governing rights and
//  limitations under the License.
//
//  The Original Code is RabbitMQ.
//
//  The Initial Developer of the Original Code is Pivotal Software, Inc.
//  Copyright (c) 2007-2020 VMware, Inc.  All rights reserved.
//---------------------------------------------------------------------------

using System;
using System.Collections.Generic;
using System.IO;
using System.Net;
using System.Net.Sockets;
using System.Reflection;
using System.Text;
using System.Threading;
using System.Threading.Tasks;

using RabbitMQ.Client.Events;
using RabbitMQ.Client.Exceptions;
using RabbitMQ.Client.Impl;
using RabbitMQ.Util;

namespace RabbitMQ.Client.Framing.Impl
{
    public class Connection : IConnection
    {
        private readonly object _eventLock = new object();

        ///<summary>Heartbeat frame for transmission. Reusable across connections.</summary>
        private readonly EmptyOutboundFrame _heartbeatFrame = new EmptyOutboundFrame();

        private readonly ManualResetEvent _appContinuation = new ManualResetEvent(false);
<<<<<<< HEAD

        private IDictionary<string, object> _clientProperties;

=======
        private EventHandler<CallbackExceptionEventArgs> _callbackException;
        private EventHandler<EventArgs> _recoverySucceeded;
        private EventHandler<ConnectionRecoveryErrorEventArgs> _connectionRecoveryFailure;
>>>>>>> 5b7081dc
        private volatile ShutdownEventArgs _closeReason = null;
        private volatile bool _closed = false;

        private EventHandler<ShutdownEventArgs> _connectionShutdown;

        private readonly IConnectionFactory _factory;
        private readonly IFrameHandler _frameHandler;

        private Guid _id = Guid.NewGuid();
        private readonly ModelBase _model0;
        private volatile bool _running = true;
        private readonly MainSession _session0;
        private SessionManager _sessionManager;

        //
        // Heartbeats
        //

        private TimeSpan _heartbeat = TimeSpan.Zero;
        private TimeSpan _heartbeatTimeSpan = TimeSpan.FromSeconds(0);
        private int _missedHeartbeats = 0;

        private Timer _heartbeatWriteTimer;
        private Timer _heartbeatReadTimer;
        private readonly AutoResetEvent _heartbeatRead = new AutoResetEvent(false);

        private Task _mainLoopTask;

        private static readonly string s_version = typeof(Connection).Assembly
                                            .GetCustomAttribute<AssemblyInformationalVersionAttribute>()
                                            .InformationalVersion;

        // true if we haven't finished connection negotiation.
        // In this state socket exceptions are treated as fatal connection
        // errors, otherwise as read timeouts
        public ConsumerWorkService ConsumerWorkService { get; private set; }

        public Connection(IConnectionFactory factory, bool insist, IFrameHandler frameHandler, string clientProvidedName = null)
        {
            ClientProvidedName = clientProvidedName;
            KnownHosts = null;
            FrameMax = 0;
            _factory = factory;
            _frameHandler = frameHandler;

            if (factory is IAsyncConnectionFactory asyncConnectionFactory && asyncConnectionFactory.DispatchConsumersAsync)
            {
                ConsumerWorkService = new AsyncConsumerWorkService();
            }
            else
            {
                ConsumerWorkService = new ConsumerWorkService();
            }

            _sessionManager = new SessionManager(this, 0);
            _session0 = new MainSession(this) { Handler = NotifyReceivedCloseOk };
            _model0 = (ModelBase)Protocol.CreateModel(_session0);

            StartMainLoop(factory.UseBackgroundThreadsForIO);
            Open(insist);
        }

        public Guid Id { get { return _id; } }

#pragma warning disable 67
        public event EventHandler<EventArgs> RecoverySucceeded;
        public event EventHandler<ConnectionRecoveryErrorEventArgs> ConnectionRecoveryError;
#pragma warning restore 67

        public event EventHandler<CallbackExceptionEventArgs> CallbackException;

        public event EventHandler<ConnectionBlockedEventArgs> ConnectionBlocked;

        public event EventHandler<ShutdownEventArgs> ConnectionShutdown
        {
            add
            {
                bool ok = false;
                lock (_eventLock)
                {
                    if (_closeReason == null)
                    {
                        _connectionShutdown += value;
                        ok = true;
                    }
                }
                if (!ok)
                {
                    value(this, _closeReason);
                }
            }
            remove
            {
                lock (_eventLock)
                {
                    _connectionShutdown -= value;
                }
            }
        }

        public event EventHandler<EventArgs> ConnectionUnblocked;


        public string ClientProvidedName { get; private set; }

        public ushort ChannelMax
        {
            get { return _sessionManager.ChannelMax; }
        }

        public IDictionary<string, object> ClientProperties { get; set; }

        public ShutdownEventArgs CloseReason
        {
            get { return _closeReason; }
        }

        public AmqpTcpEndpoint Endpoint
        {
            get { return _frameHandler.Endpoint; }
        }

        public uint FrameMax { get; set; }

        public TimeSpan Heartbeat
        {
            get { return _heartbeat; }
            set
            {
                _heartbeat = value;
                // timers fire at slightly below half the interval to avoid race
                // conditions
                _heartbeatTimeSpan = TimeSpan.FromMilliseconds(_heartbeat.TotalMilliseconds / 4);
                _frameHandler.ReadTimeout = TimeSpan.FromMilliseconds(_heartbeat.TotalMilliseconds * 2);
            }
        }

        public bool IsOpen
        {
            get { return CloseReason == null; }
        }

        public AmqpTcpEndpoint[] KnownHosts { get; set; }

        public EndPoint LocalEndPoint
        {
            get { return _frameHandler.LocalEndPoint; }
        }

        public int LocalPort
        {
            get { return _frameHandler.LocalPort; }
        }

        ///<summary>Another overload of a Protocol property, useful
        ///for exposing a tighter type.</summary>
        public ProtocolBase Protocol
        {
            get { return (ProtocolBase)Endpoint.Protocol; }
        }

        public EndPoint RemoteEndPoint
        {
            get { return _frameHandler.RemoteEndPoint; }
        }

        public int RemotePort
        {
            get { return _frameHandler.RemotePort; }
        }

        public IDictionary<string, object> ServerProperties { get; set; }

        public IList<ShutdownReportEntry> ShutdownReport { get; } = new SynchronizedList<ShutdownReportEntry>(new List<ShutdownReportEntry>());

        ///<summary>Explicit implementation of IConnection.Protocol.</summary>
        IProtocol IConnection.Protocol
        {
            get { return Endpoint.Protocol; }
        }

        public static IDictionary<string, object> DefaultClientProperties()
        {
            IDictionary<string, object> table = new Dictionary<string, object>
            {
                ["product"] = Encoding.UTF8.GetBytes("RabbitMQ"),
                ["version"] = Encoding.UTF8.GetBytes(s_version),
                ["platform"] = Encoding.UTF8.GetBytes(".NET"),
                ["copyright"] = Encoding.UTF8.GetBytes("Copyright (c) 2007-2020 VMware, Inc."),
                ["information"] = Encoding.UTF8.GetBytes("Licensed under the MPL.  " +
                                                          "See https://www.rabbitmq.com/")
            };
            return table;
        }

        public void Abort(ushort reasonCode, string reasonText, ShutdownInitiator initiator, TimeSpan timeout)
        {
            Close(new ShutdownEventArgs(initiator, reasonCode, reasonText), true, timeout);
        }

        public void Close(ShutdownEventArgs reason)
        {
            Close(reason, false, Timeout.InfiniteTimeSpan);
        }

        ///<summary>Try to close connection in a graceful way</summary>
        ///<remarks>
        ///<para>
        ///Shutdown reason contains code and text assigned when closing the connection,
        ///as well as the information about what initiated the close
        ///</para>
        ///<para>
        ///Abort flag, if true, signals to close the ongoing connection immediately
        ///and do not report any errors if it was already closed.
        ///</para>
        ///<para>
        ///Timeout determines how much time internal close operations should be given
        ///to complete. System.Threading.Timeout.InfiniteTimeSpan value means infinity.
        ///</para>
        ///</remarks>
        public void Close(ShutdownEventArgs reason, bool abort, TimeSpan timeout)
        {
            if (!SetCloseReason(reason))
            {
                if (!abort)
                {
                    throw new AlreadyClosedException(_closeReason);
                }
            }
            else
            {
                OnShutdown();
                _session0.SetSessionClosing(false);

                try
                {
                    // Try to send connection.close
                    // Wait for CloseOk in the MainLoop
                    _session0.Transmit(ConnectionCloseWrapper(reason.ReplyCode, reason.ReplyText));
                }
                catch (AlreadyClosedException ace)
                {
                    if (!abort)
                    {
                        throw ace;
                    }
                }
#pragma warning disable 0168
                catch (NotSupportedException nse)
                {
                    // buffered stream had unread data in it and Flush()
                    // was called, ignore to not confuse the user
                }
#pragma warning restore 0168
                catch (IOException ioe)
                {
                    if (_model0.CloseReason == null)
                    {
                        if (!abort)
                        {
                            throw ioe;
                        }
                        else
                        {
                            LogCloseError("Couldn't close connection cleanly. "
                                          + "Socket closed unexpectedly", ioe);
                        }
                    }
                }
                finally
                {
                    TerminateMainloop();
                }
            }

            bool receivedSignal = _appContinuation.WaitOne(timeout);

            if (!receivedSignal)
            {
                _frameHandler.Close();
            }
        }

        ///<remarks>
        /// Loop only used while quiescing. Use only to cleanly close connection
        ///</remarks>
        public void ClosingLoop()
        {
            try
            {
                _frameHandler.ReadTimeout = TimeSpan.Zero;
                // Wait for response/socket closure or timeout
                while (!_closed)
                {
                    MainLoopIteration();
                }
            }
            catch (ObjectDisposedException ode)
            {
                if (!_closed)
                {
                    LogCloseError("Connection didn't close cleanly", ode);
                }
            }
            catch (EndOfStreamException eose)
            {
                if (_model0.CloseReason == null)
                {
                    LogCloseError("Connection didn't close cleanly. "
                                  + "Socket closed unexpectedly", eose);
                }
            }
            catch (IOException ioe)
            {
                LogCloseError("Connection didn't close cleanly. "
                              + "Socket closed unexpectedly", ioe);
            }
            catch (Exception e)
            {
                LogCloseError("Unexpected exception while closing: ", e);
            }
        }

        public Command ConnectionCloseWrapper(ushort reasonCode, string reasonText)
        {
            Protocol.CreateConnectionClose(reasonCode, reasonText, out Command request, out _, out _);
            return request;
        }

        public ISession CreateSession()
        {
            return _sessionManager.Create();
        }

        public ISession CreateSession(int channelNumber)
        {
            return _sessionManager.Create(channelNumber);
        }

        public void EnsureIsOpen()
        {
            if (!IsOpen)
            {
                throw new AlreadyClosedException(CloseReason);
            }
        }

        // Only call at the end of the Mainloop or HeartbeatLoop
        public void FinishClose()
        {
            _closed = true;
            MaybeStopHeartbeatTimers();

            _frameHandler.Close();
            _model0.SetCloseReason(_closeReason);
            _model0.FinishClose();
        }

        /// <remarks>
        /// We need to close the socket, otherwise attempting to unload the domain
        /// could cause a CannotUnloadAppDomainException
        /// </remarks>
        public void HandleDomainUnload(object sender, EventArgs ea)
        {
            Abort(Constants.InternalError, "Domain Unload");
        }

        public void HandleMainLoopException(ShutdownEventArgs reason)
        {
            if (!SetCloseReason(reason))
            {
                LogCloseError("Unexpected Main Loop Exception while closing: "
                              + reason, new Exception(reason.ToString()));
                return;
            }

            OnShutdown();
            LogCloseError("Unexpected connection closure: " + reason, new Exception(reason.ToString()));
        }

        public bool HardProtocolExceptionHandler(HardProtocolException hpe)
        {
            if (SetCloseReason(hpe.ShutdownReason))
            {
                OnShutdown();
                _session0.SetSessionClosing(false);
                try
                {
                    _session0.Transmit(ConnectionCloseWrapper(
                        hpe.ShutdownReason.ReplyCode,
                        hpe.ShutdownReason.ReplyText));
                    return true;
                }
                catch (IOException ioe)
                {
                    LogCloseError("Broker closed socket unexpectedly", ioe);
                }
            }
            else
            {
                LogCloseError("Hard Protocol Exception occured "
                              + "while closing the connection", hpe);
            }

            return false;
        }

        public void InternalClose(ShutdownEventArgs reason)
        {
            if (!SetCloseReason(reason))
            {
                if (_closed)
                {
                    throw new AlreadyClosedException(_closeReason);
                }
                // We are quiescing, but still allow for server-close
            }

            OnShutdown();
            _session0.SetSessionClosing(true);
            TerminateMainloop();
        }

        public void LogCloseError(string error, Exception ex)
        {
            ESLog.Error(error, ex);
            ShutdownReport.Add(new ShutdownReportEntry(error, ex));
        }

        public void MainLoop()
        {
            try
            {
                bool shutdownCleanly = false;
                try
                {
                    while (_running)
                    {
                        try
                        {
                            MainLoopIteration();
                        }
                        catch (SoftProtocolException spe)
                        {
                            QuiesceChannel(spe);
                        }
                    }
                    shutdownCleanly = true;
                }
                catch (EndOfStreamException eose)
                {
                    // Possible heartbeat exception
                    HandleMainLoopException(new ShutdownEventArgs(
                        ShutdownInitiator.Library,
                        0,
                        "End of stream",
                        eose));
                }
                catch (HardProtocolException hpe)
                {
                    shutdownCleanly = HardProtocolExceptionHandler(hpe);
                }
                catch (Exception ex)
                {
                    HandleMainLoopException(new ShutdownEventArgs(ShutdownInitiator.Library,
                        Constants.InternalError,
                        "Unexpected Exception",
                        ex));
                }

                // If allowed for clean shutdown, run main loop until the
                // connection closes.
                if (shutdownCleanly)
                {
#pragma warning disable 0168
                    try
                    {
                        ClosingLoop();
                    }
                    catch (SocketException)
                    {
                        // means that socket was closed when frame handler
                        // attempted to use it. Since we are shutting down,
                        // ignore it.
                    }
#pragma warning restore 0168
                }

                FinishClose();
            }
            finally
            {
                _appContinuation.Set();
            }
        }

        public void MainLoopIteration()
        {
            InboundFrame frame = _frameHandler.ReadFrame();

            NotifyHeartbeatListener();
            // We have received an actual frame.
            if (frame.IsHeartbeat())
            {
                // Ignore it: we've already just reset the heartbeat
                // latch.
                return;
            }

            if (frame.Channel == 0)
            {
                // In theory, we could get non-connection.close-ok
                // frames here while we're quiescing (m_closeReason !=
                // null). In practice, there's a limited number of
                // things the server can ask of us on channel 0 -
                // essentially, just connection.close. That, combined
                // with the restrictions on pipelining, mean that
                // we're OK here to handle channel 0 traffic in a
                // quiescing situation, even though technically we
                // should be ignoring everything except
                // connection.close-ok.
                _session0.HandleFrame(frame);
            }
            else
            {
                // If we're still m_running, but have a m_closeReason,
                // then we must be quiescing, which means any inbound
                // frames for non-zero channels (and any inbound
                // commands on channel zero that aren't
                // Connection.CloseOk) must be discarded.
                if (_closeReason == null)
                {
                    // No close reason, not quiescing the
                    // connection. Handle the frame. (Of course, the
                    // Session itself may be quiescing this particular
                    // channel, but that's none of our concern.)
                    ISession session = _sessionManager.Lookup(frame.Channel);
                    if (session == null)
                    {
                        throw new ChannelErrorException(frame.Channel);
                    }
                    else
                    {
                        session.HandleFrame(frame);
                    }
                }
            }
        }

        public void NotifyHeartbeatListener()
        {
            if (_heartbeat != TimeSpan.Zero)
            {
                _heartbeatRead.Set();
            }
        }

        public void NotifyReceivedCloseOk()
        {
            TerminateMainloop();
            _closed = true;
        }

        public void OnCallbackException(CallbackExceptionEventArgs args)
        {
            foreach (EventHandler<CallbackExceptionEventArgs> h in CallbackException?.GetInvocationList() ?? Array.Empty<Delegate>())
            {
                try
                {
                    h(this, args);
                }
                catch
                {
                    // Exception in
                    // Callback-exception-handler. That was the
                    // app's last chance. Swallow the exception.
                    // FIXME: proper logging
                }
            }
        }

        public void OnConnectionBlocked(ConnectionBlockedEventArgs args)
        {
            foreach (EventHandler<ConnectionBlockedEventArgs> h in ConnectionBlocked?.GetInvocationList() ?? Array.Empty<Delegate>())
            {
                try
                {
                    h(this, args);
                }
                catch (Exception e)
                {
                    OnCallbackException(CallbackExceptionEventArgs.Build(e, new Dictionary<string, object> { { "context", "OnConnectionBlocked" } }));
                }
            }
        }

        public void OnConnectionUnblocked()
        {
            foreach (EventHandler<EventArgs> h in ConnectionUnblocked?.GetInvocationList() ?? Array.Empty<Delegate>())
            {
                try
                {
                    h(this, EventArgs.Empty);
                }
                catch (Exception e)
                {
                    OnCallbackException(CallbackExceptionEventArgs.Build(e, new Dictionary<string, object> { { "context", "OnConnectionUnblocked" } }));
                }
            }
        }

        ///<summary>Broadcasts notification of the final shutdown of the connection.</summary>
        public void OnShutdown()
        {
            EventHandler<ShutdownEventArgs> handler;
            ShutdownEventArgs reason;
            lock (_eventLock)
            {
                handler = _connectionShutdown;
                reason = _closeReason;
                _connectionShutdown = null;
            }
            if (handler != null)
            {
                foreach (EventHandler<ShutdownEventArgs> h in handler.GetInvocationList())
                {
                    try
                    {
                        h(this, reason);
                    }
                    catch (Exception e)
                    {
                        OnCallbackException(CallbackExceptionEventArgs.Build(e,
                            new Dictionary<string, object>
                            {
                                {"context", "OnShutdown"}
                            }));
                    }
                }
            }
        }

        public void Open(bool insist)
        {
            StartAndTune();
            _model0.ConnectionOpen(_factory.VirtualHost, string.Empty, false);
        }

        public void PrettyPrintShutdownReport()
        {
            if (ShutdownReport.Count == 0)
            {
                Console.Error.WriteLine(
"No errors reported when closing connection {0}", this);
            }
            else
            {
                Console.Error.WriteLine(
"Log of errors while closing connection {0}:", this);
                foreach (ShutdownReportEntry entry in ShutdownReport)
                {
                    Console.Error.WriteLine(
entry.ToString());
                }
            }
        }

        ///<summary>
        /// Sets the channel named in the SoftProtocolException into
        /// "quiescing mode", where we issue a channel.close and
        /// ignore everything except for subsequent channel.close
        /// messages and the channel.close-ok reply that should
        /// eventually arrive.
        ///</summary>
        ///<remarks>
        ///<para>
        /// Since a well-behaved peer will not wait indefinitely before
        /// issuing the close-ok, we don't bother with a timeout here;
        /// compare this to the case of a connection.close-ok, where a
        /// timeout is necessary.
        ///</para>
        ///<para>
        /// We need to send the close method and politely wait for a
        /// reply before marking the channel as available for reuse.
        ///</para>
        ///<para>
        /// As soon as SoftProtocolException is detected, we should stop
        /// servicing ordinary application work, and should concentrate
        /// on bringing down the channel as quickly and gracefully as
        /// possible. The way this is done, as per the close-protocol,
        /// is to signal closure up the stack *before* sending the
        /// channel.close, by invoking ISession.Close. Once the upper
        /// layers have been signalled, we are free to do what we need
        /// to do to clean up and shut down the channel.
        ///</para>
        ///</remarks>
        public void QuiesceChannel(SoftProtocolException pe)
        {
            // Construct the QuiescingSession that we'll use during
            // the quiesce process.

            ISession newSession = new QuiescingSession(this,
                pe.Channel,
                pe.ShutdownReason);

            // Here we detach the session from the connection. It's
            // still alive: it just won't receive any further frames
            // from the mainloop (once we return to the mainloop, of
            // course). Instead, those frames will be directed at the
            // new QuiescingSession.
            ISession oldSession = _sessionManager.Swap(pe.Channel, newSession);

            // Now we have all the information we need, and the event
            // flow of the *lower* layers is set up properly for
            // shutdown. Signal channel closure *up* the stack, toward
            // the model and application.
            oldSession.Close(pe.ShutdownReason);

            // The upper layers have been signalled. Now we can tell
            // our peer. The peer will respond through the lower
            // layers - specifically, through the QuiescingSession we
            // installed above.
            newSession.Transmit(ChannelCloseWrapper(pe.ReplyCode, pe.Message));
        }

        public bool SetCloseReason(ShutdownEventArgs reason)
        {
            lock (_eventLock)
            {
                if (_closeReason == null)
                {
                    _closeReason = reason;
                    return true;
                }
                else
                {
                    return false;
                }
            }
        }

        public void MaybeStartHeartbeatTimers()
        {
            if (Heartbeat != TimeSpan.Zero)
            {
                if (_heartbeatWriteTimer == null)
                {
                    _heartbeatWriteTimer = new Timer(HeartbeatWriteTimerCallback, null, Timeout.Infinite, Timeout.Infinite);
                    _heartbeatWriteTimer.Change(200, Timeout.Infinite);
                }

                if (_heartbeatReadTimer == null)
                {
                    _heartbeatReadTimer = new Timer(HeartbeatReadTimerCallback, null, Timeout.Infinite, Timeout.Infinite);
                    _heartbeatReadTimer.Change(300, Timeout.Infinite);
                }
            }
        }

        public void StartMainLoop(bool useBackgroundThread)
        {
            _mainLoopTask = Task.Run((Action)MainLoop);
        }

        public void HeartbeatReadTimerCallback(object state)
        {
            if (_heartbeatReadTimer == null)
            {
                return;
            }

            bool shouldTerminate = false;

            try
            {
                if (!_closed)
                {
                    if (!_heartbeatRead.WaitOne(0))
                    {
                        _missedHeartbeats++;
                    }
                    else
                    {
                        _missedHeartbeats = 0;
                    }

                    // We check against 8 = 2 * 4 because we need to wait for at
                    // least two complete heartbeat setting intervals before
                    // complaining, and we've set the socket timeout to a quarter
                    // of the heartbeat setting in setHeartbeat above.
                    if (_missedHeartbeats > 2 * 4)
                    {
                        string description = string.Format("Heartbeat missing with heartbeat == {0} seconds", _heartbeat);
                        var eose = new EndOfStreamException(description);
                        ESLog.Error(description, eose);
                        ShutdownReport.Add(new ShutdownReportEntry(description, eose));
                        HandleMainLoopException(
                            new ShutdownEventArgs(ShutdownInitiator.Library, 0, "End of stream", eose));
                        shouldTerminate = true;
                    }
                }

                if (shouldTerminate)
                {
                    TerminateMainloop();
                    FinishClose();
                }
                else if (_heartbeatReadTimer != null)
                {
                    _heartbeatReadTimer.Change((int)Heartbeat.TotalMilliseconds, Timeout.Infinite);
                }
            }
            catch (ObjectDisposedException)
            {
                // timer is already disposed,
                // e.g. due to shutdown
            }
            catch (NullReferenceException)
            {
                // timer has already been disposed from a different thread after null check
                // this event should be rare
            }
        }

        public void HeartbeatWriteTimerCallback(object state)
        {
            if (_heartbeatWriteTimer == null)
            {
                return;
            }

            try
            {
                if (!_closed)
                {
                    WriteFrame(_heartbeatFrame);
                }
            }
            catch (ObjectDisposedException)
            {
                // timer is already disposed,
                // e.g. due to shutdown
            }
            catch (Exception)
            {
                // ignore, let the read callback detect
                // peer unavailability. See rabbitmq/rabbitmq-dotnet-client#638 for details.
            }

            if (_closed == false)
            {
                _heartbeatWriteTimer?.Change((int)_heartbeatTimeSpan.TotalMilliseconds, Timeout.Infinite);
            }
        }

        void MaybeStopHeartbeatTimers()
        {
            NotifyHeartbeatListener();
            _heartbeatReadTimer?.Dispose();
            _heartbeatWriteTimer?.Dispose();
        }

        ///<remarks>
        /// May be called more than once. Should therefore be idempotent.
        ///</remarks>
        public void TerminateMainloop()
        {
            MaybeStopHeartbeatTimers();
            _running = false;
        }

        public override string ToString()
        {
            return string.Format("Connection({0},{1})", _id, Endpoint);
        }

        public void WriteFrame(OutboundFrame f)
        {
            _frameHandler.WriteFrame(f);
        }

        public void WriteFrameSet(IList<OutboundFrame> f)
        {
            _frameHandler.WriteFrameSet(f);
        }

        public void UpdateSecret(string newSecret, string reason)
        {
            _model0.UpdateSecret(newSecret, reason);
        }

        ///<summary>API-side invocation of connection abort.</summary>
        public void Abort()
        {
            Abort(Timeout.InfiniteTimeSpan);
        }

        ///<summary>API-side invocation of connection abort.</summary>
        public void Abort(ushort reasonCode, string reasonText)
        {
            Abort(reasonCode, reasonText, Timeout.InfiniteTimeSpan);
        }

        ///<summary>API-side invocation of connection abort with timeout.</summary>
        public void Abort(TimeSpan timeout)
        {
            Abort(Constants.ReplySuccess, "Connection close forced", timeout);
        }

        ///<summary>API-side invocation of connection abort with timeout.</summary>
        public void Abort(ushort reasonCode, string reasonText, TimeSpan timeout)
        {
            Abort(reasonCode, reasonText, ShutdownInitiator.Application, timeout);
        }

        ///<summary>API-side invocation of connection.close.</summary>
        public void Close()
        {
            Close(Constants.ReplySuccess, "Goodbye", Timeout.InfiniteTimeSpan);
        }

        ///<summary>API-side invocation of connection.close.</summary>
        public void Close(ushort reasonCode, string reasonText)
        {
            Close(reasonCode, reasonText, Timeout.InfiniteTimeSpan);
        }

        ///<summary>API-side invocation of connection.close with timeout.</summary>
        public void Close(TimeSpan timeout)
        {
            Close(Constants.ReplySuccess, "Goodbye", timeout);
        }

        ///<summary>API-side invocation of connection.close with timeout.</summary>
        public void Close(ushort reasonCode, string reasonText, TimeSpan timeout)
        {
            Close(new ShutdownEventArgs(ShutdownInitiator.Application, reasonCode, reasonText), false, timeout);
        }

        public IModel CreateModel()
        {
            EnsureIsOpen();
            ISession session = CreateSession();
            var model = (IFullModel)Protocol.CreateModel(session, ConsumerWorkService);
            model.ContinuationTimeout = _factory.ContinuationTimeout;
            model._Private_ChannelOpen("");
            return model;
        }

        public void HandleConnectionBlocked(string reason)
        {
            var args = new ConnectionBlockedEventArgs(reason);
            OnConnectionBlocked(args);
        }

        public void HandleConnectionUnblocked()
        {
            OnConnectionUnblocked();
        }

        void IDisposable.Dispose()
        {
            Dispose(true);
        }

        private void Dispose(bool disposing)
        {
            if (disposing)
            {
                // dispose managed resources
                try
                {
                    Abort();
                    _mainLoopTask.Wait();
                }
                catch (OperationInterruptedException)
                {
                    // ignored, see rabbitmq/rabbitmq-dotnet-client#133
                }
                finally
                {
                    _connectionShutdown = null;
                }
            }

            // dispose unmanaged resources
        }

        Command ChannelCloseWrapper(ushort reasonCode, string reasonText)
        {
            Protocol.CreateChannelClose(reasonCode, reasonText, out Command request, out _, out _);
            return request;
        }

        void StartAndTune()
        {
            var connectionStartCell = new BlockingCell<ConnectionStartDetails>();
            _model0.m_connectionStartCell = connectionStartCell;
            _model0.HandshakeContinuationTimeout = _factory.HandshakeContinuationTimeout;
            _frameHandler.ReadTimeout = _factory.HandshakeContinuationTimeout;
            _frameHandler.SendHeader();

            ConnectionStartDetails connectionStart = connectionStartCell.WaitForValue();

            if (connectionStart == null)
            {
                throw new IOException("connection.start was never received, likely due to a network timeout");
            }

            ServerProperties = connectionStart.m_serverProperties;

            var serverVersion = new AmqpVersion(connectionStart.m_versionMajor,
                connectionStart.m_versionMinor);
            if (!serverVersion.Equals(Protocol.Version))
            {
                TerminateMainloop();
                FinishClose();
                throw new ProtocolVersionMismatchException(Protocol.MajorVersion,
                    Protocol.MinorVersion,
                    serverVersion.Major,
                    serverVersion.Minor);
            }

            ClientProperties = new Dictionary<string, object>(_factory.ClientProperties)
            {
                ["capabilities"] = Protocol.Capabilities,
                ["connection_name"] = ClientProvidedName
            };

            // FIXME: parse out locales properly!
            ConnectionTuneDetails connectionTune = default;
            bool tuned = false;
            try
            {
                string mechanismsString = Encoding.UTF8.GetString(connectionStart.m_mechanisms, 0, connectionStart.m_mechanisms.Length);
                string[] mechanisms = mechanismsString.Split(' ');
                AuthMechanismFactory mechanismFactory = _factory.AuthMechanismFactory(mechanisms);
                if (mechanismFactory == null)
                {
                    throw new IOException("No compatible authentication mechanism found - " +
                                          "server offered [" + mechanismsString + "]");
                }
                AuthMechanism mechanism = mechanismFactory.GetInstance();
                byte[] challenge = null;
                do
                {
                    byte[] response = mechanism.handleChallenge(challenge, _factory);
                    ConnectionSecureOrTune res;
                    if (challenge == null)
                    {
                        res = _model0.ConnectionStartOk(ClientProperties,
                            mechanismFactory.Name,
                            response,
                            "en_US");
                    }
                    else
                    {
                        res = _model0.ConnectionSecureOk(response);
                    }

                    if (res.m_challenge == null)
                    {
                        connectionTune = res.m_tuneDetails;
                        tuned = true;
                    }
                    else
                    {
                        challenge = res.m_challenge;
                    }
                }
                while (!tuned);
            }
            catch (OperationInterruptedException e)
            {
                if (e.ShutdownReason != null && e.ShutdownReason.ReplyCode == Constants.AccessRefused)
                {
                    throw new AuthenticationFailureException(e.ShutdownReason.ReplyText);
                }
                throw new PossibleAuthenticationFailureException(
                    "Possibly caused by authentication failure", e);
            }

            ushort channelMax = (ushort)NegotiatedMaxValue(_factory.RequestedChannelMax,
                connectionTune.m_channelMax);
            _sessionManager = new SessionManager(this, channelMax);

            uint frameMax = NegotiatedMaxValue(_factory.RequestedFrameMax,
                connectionTune.m_frameMax);
            FrameMax = frameMax;

            TimeSpan requestedHeartbeat = _factory.RequestedHeartbeat;
            uint heartbeatInSeconds = NegotiatedMaxValue((uint)requestedHeartbeat.TotalSeconds,
                (uint)connectionTune.m_heartbeatInSeconds);
            Heartbeat = TimeSpan.FromSeconds(heartbeatInSeconds);

            _model0.ConnectionTuneOk(channelMax, frameMax, (ushort)Heartbeat.TotalSeconds);

            // now we can start heartbeat timers
            MaybeStartHeartbeatTimers();
        }

        private static uint NegotiatedMaxValue(uint clientValue, uint serverValue)
        {
            return (clientValue == 0 || serverValue == 0) ?
                Math.Max(clientValue, serverValue) :
                Math.Min(clientValue, serverValue);
        }
    }
}<|MERGE_RESOLUTION|>--- conflicted
+++ resolved
@@ -63,15 +63,9 @@
         private readonly EmptyOutboundFrame _heartbeatFrame = new EmptyOutboundFrame();
 
         private readonly ManualResetEvent _appContinuation = new ManualResetEvent(false);
-<<<<<<< HEAD
 
         private IDictionary<string, object> _clientProperties;
 
-=======
-        private EventHandler<CallbackExceptionEventArgs> _callbackException;
-        private EventHandler<EventArgs> _recoverySucceeded;
-        private EventHandler<ConnectionRecoveryErrorEventArgs> _connectionRecoveryFailure;
->>>>>>> 5b7081dc
         private volatile ShutdownEventArgs _closeReason = null;
         private volatile bool _closed = false;
 
