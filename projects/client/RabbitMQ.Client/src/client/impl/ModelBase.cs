--- conflicted
+++ resolved
@@ -82,11 +82,8 @@
         private readonly object m_eventLock = new object();
         private BasicReturnEventHandler m_basicReturn;
         private CallbackExceptionEventHandler m_callbackException;
-<<<<<<< HEAD
         private FlowControlEventHandler m_flowControl;
-=======
         private BasicRecoverOkEventHandler m_basicRecoverOk;
->>>>>>> 4d79ded4
         
         public ManualResetEvent m_flowControlBlock = new ManualResetEvent(true);
 
@@ -153,36 +150,42 @@
             }
         }
 
-<<<<<<< HEAD
         public event FlowControlEventHandler FlowControl
-=======
+        {
+            add
+            {
+                lock (m_eventLock)
+                {
+                    m_flowControl += value;
+                }
+            }
+            remove
+            {
+                lock (m_eventLock)
+                {
+                    m_flowControl -= value;
+                }
+            }
+        }
+
         public event BasicRecoverOkEventHandler BasicRecoverOk
->>>>>>> 4d79ded4
         {
             add
             {
                 lock (m_eventLock)
                 {
-<<<<<<< HEAD
-                    m_flowControl += value;
-=======
                     m_basicRecoverOk += value;
->>>>>>> 4d79ded4
                 }
             }
             remove
             {
                 lock (m_eventLock)
                 {
-<<<<<<< HEAD
-                    m_flowControl -= value;
-=======
                     m_basicRecoverOk -= value;
->>>>>>> 4d79ded4
-                }
-            }
-        }
-
+                }
+            }
+        }        
+        
         public IBasicConsumer DefaultConsumer { get; set; }
 
         public ISession m_session;
@@ -314,7 +317,6 @@
             }
         }
 
-<<<<<<< HEAD
         public virtual void OnFlowControl(FlowControlEventArgs args)
         {
             FlowControlEventHandler handler;
@@ -325,18 +327,6 @@
             if (handler != null)
             {
                 foreach (FlowControlEventHandler h in handler.GetInvocationList())
-=======
-        public virtual void OnBasicRecoverOk(EventArgs args)
-        {
-            BasicRecoverOkEventHandler handler;
-            lock (m_eventLock)
-            {
-                handler = m_basicRecoverOk;
-            }
-            if (handler != null)
-            {
-                foreach (BasicRecoverOkEventHandler h in handler.GetInvocationList())
->>>>>>> 4d79ded4
                 {
                     try
                     {
@@ -344,7 +334,6 @@
                     }
                     catch (Exception e)
                     {
-<<<<<<< HEAD
                         Console.WriteLine("exception while running flow control event handler");
                         Console.WriteLine(e + e.StackTrace);
                         
@@ -352,17 +341,32 @@
                 }
             }
         }
-
-=======
+        
+        public virtual void OnBasicRecoverOk(EventArgs args)
+        {
+            BasicRecoverOkEventHandler handler;
+            lock (m_eventLock)
+            {
+                handler = m_basicRecoverOk;
+            }
+            if (handler != null)
+            {
+                foreach (BasicRecoverOkEventHandler h in handler.GetInvocationList())
+                {
+                    try
+                    {
+                        h(this, args);
+                    }
+                    catch (Exception e)
+                    {
                         CallbackExceptionEventArgs exnArgs = new CallbackExceptionEventArgs(e);
                         exnArgs.Detail["context"] = "OnBasicRecoverOk";
                         OnCallbackException(exnArgs);
                     }
                 }
             }
-        }
-        
->>>>>>> 4d79ded4
+        }        
+
         public void Enqueue(IRpcContinuation k)
         {
             bool ok = false;
